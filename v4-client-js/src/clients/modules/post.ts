--- conflicted
+++ resolved
@@ -813,14 +813,6 @@
     return this.composer.composeMsgWithdrawDelegatorReward(delegator, validator);
   }
 
-<<<<<<< HEAD
-  async registerAffiliate(
-    subaccount: SubaccountInfo,
-    referee: string,
-    broadcastMode?: BroadcastMode,
-  ): Promise<BroadcastTxAsyncResponse | BroadcastTxSyncResponse | IndexedTx> {
-    const msg = this.composer.composeMsgRegisterAffiliate(subaccount.address, referee);
-=======
   // vaults
   async depositToMegavault(
     subaccount: SubaccountInfo,
@@ -860,27 +852,35 @@
       shares,
       minQuoteQuantums,
     );
->>>>>>> d6db9529
     return this.send(
       subaccount.wallet,
       () => Promise.resolve([msg]),
       false,
-<<<<<<< HEAD
-      this.defaultGasPrice,
-=======
-      undefined,
->>>>>>> d6db9529
-      undefined,
-      broadcastMode,
-    );
-  }
-<<<<<<< HEAD
-=======
+      undefined,
+      undefined,
+      broadcastMode,
+    );
+  }
 
   withdrawFromMegavaultMsg(
     ...args: Parameters<Composer['composeMsgWithdrawFromMegavault']>
   ): EncodeObject {
     return this.composer.composeMsgWithdrawFromMegavault(...args);
   }
->>>>>>> d6db9529
+
+  async registerAffiliate(
+    subaccount: SubaccountInfo,
+    referee: string,
+    broadcastMode?: BroadcastMode,
+  ): Promise<BroadcastTxAsyncResponse | BroadcastTxSyncResponse | IndexedTx> {
+    const msg = this.composer.composeMsgRegisterAffiliate(subaccount.address, referee);
+    return this.send(
+      subaccount.wallet,
+      () => Promise.resolve([msg]),
+      false,
+      this.defaultGasPrice,
+      undefined,
+      broadcastMode,
+    );
+  }
 }