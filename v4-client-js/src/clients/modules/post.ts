--- conflicted
+++ resolved
@@ -67,15 +67,11 @@
       `0.025${denoms.USDC_GAS_DENOM !== undefined ? denoms.USDC_GAS_DENOM : denoms.USDC_DENOM}`,
     );
     this.defaultDydxGasPrice = GasPrice.fromString(
-<<<<<<< HEAD
       `25000000000${
         denoms.CHAINTOKEN_GAS_DENOM !== undefined
           ? denoms.CHAINTOKEN_GAS_DENOM
           : denoms.CHAINTOKEN_DENOM
       }`,
-=======
-      `25000000000${denoms.CHAINTOKEN_GAS_DENOM !== undefined ? denoms.CHAINTOKEN_GAS_DENOM : denoms.CHAINTOKEN_DENOM}`,
->>>>>>> f2d488a7
     );
   }
 
@@ -244,7 +240,6 @@
         // For SHORT_TERM orders, the sequence doesn't matter
         return this.accountNumberCache.get(address)!;
       }
-<<<<<<< HEAD
     }
     const account = await this.get.getAccount(address);
     this.accountNumberCache.set(address, account);
@@ -320,83 +315,6 @@
     if (simulationResponse.gasInfo === undefined) {
       throw new UnexpectedClientError();
     }
-=======
-    }
-    const account = await this.get.getAccount(address);
-    this.accountNumberCache.set(address, account);
-    return account;
-  }
-
-  /**
-   * @description Sign and send a message
-   *
-   * @returns The Tx Response.
-   */
-  private async signAndSendTransaction(
-    wallet: LocalWallet,
-    account: Account,
-    messages: EncodeObject[],
-    zeroFee: boolean,
-    gasPrice: GasPrice = this.getGasPrice(),
-    memo?: string,
-    broadcastMode?: BroadcastMode,
-  ): Promise<BroadcastTxAsyncResponse | BroadcastTxSyncResponse | IndexedTx> {
-    const signedTransaction = await this.signTransaction(
-      wallet,
-      messages,
-      account,
-      zeroFee,
-      gasPrice,
-      memo,
-    );
-    return this.sendSignedTransaction(signedTransaction, broadcastMode);
-  }
-
-  /**
-   * @description Send signed transaction.
-   *
-   * @returns The Tx Response.
-   */
-  async sendSignedTransaction(
-    signedTransaction: Uint8Array,
-    broadcastMode?: BroadcastMode,
-  ): Promise<BroadcastTxAsyncResponse | BroadcastTxSyncResponse | IndexedTx> {
-    return this.get.tendermintClient.broadcastTransaction(
-      signedTransaction,
-      broadcastMode !== undefined ? broadcastMode : Method.BroadcastTxSync,
-    );
-  }
-
-  /**
-   * @description Simulate broadcasting a transaction.
-   *
-   * @throws UnexpectedClientError if a malformed response is returned with no GRPC error
-   * at any point.
-   * @returns The Fee for broadcasting a transaction.
-   */
-  private async simulateTransaction(
-    pubKey: Secp256k1Pubkey,
-    sequence: number,
-    messages: readonly EncodeObject[],
-    gasPrice: GasPrice = this.getGasPrice(),
-    memo?: string,
-  ): Promise<StdFee> {
-    // Get simulated response.
-    const encodedMessages: Any[] = messages.map((message: EncodeObject) =>
-      this.registry.encodeAsAny(message),
-    );
-    const simulationResponse = await this.get.stargateQueryClient.tx.simulate(
-      encodedMessages,
-      memo,
-      pubKey,
-      sequence,
-    );
-
-    // The promise should have been rejected if the gasInfo was undefined.
-    if (simulationResponse.gasInfo === undefined) {
-      throw new UnexpectedClientError();
-    }
->>>>>>> f2d488a7
 
     // Calculate and return fee from gasEstimate.
     const gasEstimate: number = Uint53.fromString(
@@ -765,35 +683,48 @@
       resolve(msg);
     });
   }
-<<<<<<< HEAD
-
-  async composeMsgDelegate(
+
+  async delegate(
+    subaccount: SubaccountInfo,
     delegator: string,
     validator: string,
     amount: string,
-  ): Promise<EncodeObject> {
-    return new Promise((resolve) => {
-      const msg = this.composer.composeMsgDelegate(delegator, validator, {
-        denom: this.denoms.CHAINTOKEN_DENOM,
-        amount,
-      });
-      resolve(msg);
-    });
-  }
-
-  async composeMsgUnDelegate(
+    broadcastMode?: BroadcastMode,
+  ): Promise<BroadcastTxAsyncResponse | BroadcastTxSyncResponse | IndexedTx> {
+    const msg = this.composer.composeMsgDelegate(delegator, validator, {
+      denom: this.denoms.CHAINTOKEN_DENOM,
+      amount,
+    });
+    return this.send(
+      subaccount.wallet,
+      () => Promise.resolve([msg]),
+      false,
+      undefined,
+      undefined,
+      broadcastMode,
+    );
+  }
+
+  async undelegate(
+    subaccount: SubaccountInfo,
     delegator: string,
     validator: string,
     amount: string,
-  ): Promise<EncodeObject> {
-    return new Promise((resolve) => {
-      const msg = this.composer.composeMsgUnDelegate(delegator, validator, {
-        denom: this.denoms.CHAINTOKEN_DENOM,
-        amount,
-      });
-      resolve(msg);
-    });
-  }
-=======
->>>>>>> f2d488a7
+    broadcastMode?: BroadcastMode,
+  ): Promise<BroadcastTxAsyncResponse | BroadcastTxSyncResponse | IndexedTx> {
+    const msg = this.composer.composeMsgUndelegate(delegator, validator, {
+      denom: this.denoms.CHAINTOKEN_DENOM,
+      amount,
+    });
+    return this.send(
+      subaccount.wallet,
+      () => Promise.resolve([msg]),
+      false,
+      undefined,
+      undefined,
+      broadcastMode,
+    );
+  }
+
+  async;
 }