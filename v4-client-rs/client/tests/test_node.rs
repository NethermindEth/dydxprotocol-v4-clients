--- conflicted
+++ resolved
@@ -378,7 +378,6 @@
 }
 
 #[tokio::test]
-<<<<<<< HEAD
 async fn test_node_send_query() -> Result<(), Error> {
     let env = TestEnv::testnet().await?;
     let mut node = env.node;
@@ -391,7 +390,10 @@
             "/dydxprotocol.ratelimit.Query/CapacityByDenom",
         )
         .await?;
-=======
+
+    Ok(())
+}
+
 async fn test_node_capacity_by_denom() -> Result<(), Error> {
     let env = TestEnv::testnet().await?;
     let mut node = env.node;
@@ -445,7 +447,6 @@
     let mut node = env.node;
 
     let _referred_by = node.get_referred_by(env.account.address().clone()).await?;
->>>>>>> b7eb7f6a
 
     Ok(())
 }