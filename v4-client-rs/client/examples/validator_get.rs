mod support;
use anyhow::{Error, Result};
use dydx::config::ClientConfig;
use dydx::node::{NodeClient, Wallet};
use dydx_proto::dydxprotocol::ratelimit::{
    QueryCapacityByDenomRequest, QueryCapacityByDenomResponse,
};
use support::constants::TEST_MNEMONIC;

const ETH_USD_PAIR_ID: u32 = 1;

pub struct Getter {
    client: NodeClient,
    wallet: Wallet,
}

impl Getter {
    pub async fn connect() -> Result<Self> {
        let config = ClientConfig::from_file("client/tests/testnet.toml").await?;
        let client = NodeClient::connect(config.node).await?;
        let wallet = Wallet::from_mnemonic(TEST_MNEMONIC)?;
        Ok(Self { client, wallet })
    }
}

#[tokio::main]
async fn main() -> Result<()> {
    tracing_subscriber::fmt().try_init().map_err(Error::msg)?;
    let mut getter = Getter::connect().await?;
    // Test values
    let account = getter.wallet.account_offline(0)?;
    let address = account.address().clone();
    let subaccount = account.subaccount(0)?;

    let account = getter.client.get_account(&address).await?;
    tracing::info!("Get account: {account:?}");

    let balances = getter.client.get_account_balances(&address).await?;
    tracing::info!("Get account balances: {balances:?}");

    let balance = getter
        .client
        .get_account_balance(&address, &"adv4tnt".parse()?)
        .await?;
    tracing::info!("Get account balance: {balance:?}");

    let node_info = getter.client.get_node_info().await?;
    let version = node_info
        .application_version
        .map(|v| format!("{} v{} @{}", v.name, v.version, &v.git_commit[0..7]));
    tracing::info!(
        "Get node info (node version): {}",
        version.unwrap_or("unknown".into())
    );

    let block = getter.client.get_latest_block().await?;
    tracing::info!("Get latest block: {block:?}");

    let height = getter.client.get_latest_block_height().await?;
    tracing::info!("Get latest block height: {height:?}");

    let stats = getter.client.get_user_stats(&address).await?;
    tracing::info!("Get user stats: {stats:?}");

    let validators = getter.client.get_all_validators(None).await?;
    tracing::info!("Get all validators: {validators:?}");

    let subaccount = getter.client.get_subaccount(&subaccount).await?;
    tracing::info!("Get subaccount: {subaccount:?}");

    let subaccounts = getter.client.get_subaccounts().await?;
    tracing::info!("Get subaccounts: {subaccounts:?}");

    let clob_pair = getter.client.get_clob_pair(ETH_USD_PAIR_ID).await?;
    tracing::info!("Get clob pair: {clob_pair:?}");

    let clob_pairs = getter.client.get_clob_pairs(None).await?;
    tracing::info!("Get clob pairs: {clob_pairs:?}");

    let price = getter.client.get_price(ETH_USD_PAIR_ID).await?;
    tracing::info!("Get price: {price:?}");

    let prices = getter.client.get_prices(None).await?;
    tracing::info!("Get prices: {prices:?}");

    let perpetual = getter.client.get_perpetual(ETH_USD_PAIR_ID).await?;
    tracing::info!("Get perpetual: {perpetual:?}");

    let perpetuals = getter.client.get_perpetuals(None).await?;
    tracing::info!("Get perpetuals: {perpetuals:?}");

    let equity_tier_limit = getter.client.get_equity_tier_limit_config().await?;
    tracing::info!("Get equity tier limit config: {equity_tier_limit:?}");

    let delegations = getter
        .client
        .get_delegator_delegations(address.clone(), None)
        .await?;
    tracing::info!("Get delegator delegations: {delegations:?}");

    let unbonding_delegations = getter
        .client
        .get_delegator_unbonding_delegations(address.clone(), None)
        .await?;
    tracing::info!("Get delegator unbonding delegations: {unbonding_delegations:?}");

    let bridge_messages = getter
        .client
        .get_delayed_complete_bridge_messages(address.clone())
        .await?;
    tracing::info!("Get delayed complete bridge messages: {bridge_messages:?}");

    let fee_tiers = getter.client.get_fee_tiers().await?;
    tracing::info!("Get fee tiers: {fee_tiers:?}");

    let user_fee_tier = getter.client.get_user_fee_tier(address.clone()).await?;
    tracing::info!("Get user fee tier: {user_fee_tier:?}");

    let reward_params = getter.client.get_rewards_params().await?;
    tracing::info!("Get reward params: {reward_params:?}");

<<<<<<< HEAD
    let rewards_params: QueryCapacityByDenomResponse = getter
        .client
        .send_query(
            QueryCapacityByDenomRequest {
                denom: "adv4tnt".parse()?,
            },
            "/dydxprotocol.ratelimit.Query/CapacityByDenom",
        )
        .await?;
    tracing::info!("Capacity by denom request (using send_query): {rewards_params:?}");
=======
    let capacity_by_denom = getter.client.capacity_by_denom("adv4tnt".parse()?).await?;
    tracing::info!("Get capacity by denom: {capacity_by_denom:?}");

    let affiliate_info = getter.client.get_affiliate_info(&address).await?;
    tracing::info!("Get affiliate info: {affiliate_info:?}");

    let affiliate_tiers = getter.client.get_all_affiliate_tiers().await?;
    tracing::info!("Get affiliate tiers: {affiliate_tiers:?}");

    let affiliate_whitelist = getter.client.get_affiliate_whitelist().await?;
    tracing::info!("Get affiliate whitelist: {affiliate_whitelist:?}");

    let referred_by = getter.client.get_referred_by(address).await?;
    tracing::info!("Get referred by: {referred_by:?}");
>>>>>>> b7eb7f6a

    Ok(())
}<|MERGE_RESOLUTION|>--- conflicted
+++ resolved
@@ -119,7 +119,6 @@
     let reward_params = getter.client.get_rewards_params().await?;
     tracing::info!("Get reward params: {reward_params:?}");
 
-<<<<<<< HEAD
     let rewards_params: QueryCapacityByDenomResponse = getter
         .client
         .send_query(
@@ -130,7 +129,7 @@
         )
         .await?;
     tracing::info!("Capacity by denom request (using send_query): {rewards_params:?}");
-=======
+
     let capacity_by_denom = getter.client.capacity_by_denom("adv4tnt".parse()?).await?;
     tracing::info!("Get capacity by denom: {capacity_by_denom:?}");
 
@@ -145,7 +144,6 @@
 
     let referred_by = getter.client.get_referred_by(address).await?;
     tracing::info!("Get referred by: {referred_by:?}");
->>>>>>> b7eb7f6a
 
     Ok(())
 }